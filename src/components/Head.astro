---
import "../styles/global.css";
import "@fontsource/inter/latin-400.css";
import "@fontsource/inter/latin-600.css";
import "@fontsource/lora/400.css";
import "@fontsource/lora/600.css";
import inter400 from "@fontsource/inter/files/inter-latin-400-normal.woff2";
import inter600 from "@fontsource/inter/files/inter-latin-600-normal.woff2";
import lora400 from "@fontsource/lora/files/lora-latin-400-normal.woff2";
import lora600 from "@fontsource/lora/files/lora-latin-600-normal.woff2";
<<<<<<< HEAD
import { ClientRouter } from "astro:transitions";
=======
import { ViewTransitions } from "astro:transitions";
import { SITE } from "@consts";
>>>>>>> b35ff1f8

interface Props {
  title: string;
  description: string;
  image?: string;
}

const canonicalURL = new URL(Astro.url.pathname, Astro.site);

const { title, description, image = "/nano.png" } = Astro.props;
---

<!-- Global Metadata -->
<meta charset="utf-8" />
<meta name="viewport" content="width=device-width,initial-scale=1" />
<link rel="icon" type="image/svg+xml" href="/favicon-dark.svg" media="(prefers-color-scheme: dark)">
<link rel="icon" type="image/svg+xml" href="/favicon-light.svg" media="(prefers-color-scheme: light)">
<link rel="icon" type="image/x-icon" href="/favicon-light.svg">
<meta name="generator" content={Astro.generator} />

<!-- Font preloads -->
<link rel="preload" href={inter400} as="font" type="font/woff2" crossorigin/>
<link rel="preload" href={inter600} as="font" type="font/woff2" crossorigin/>
<link rel="preload" href={lora400} as="font" type="font/woff2" crossorigin/>
<link rel="preload" href={lora600} as="font" type="font/woff2" crossorigin/>

<!-- Canonical URL -->
<link rel="canonical" href={canonicalURL} />

<!-- Primary Meta Tags -->
<title>{title}</title>
<meta name="title" content={title} />
<meta name="description" content={description} />

<!-- Open Graph / Facebook -->
<meta property="og:type" content="website" />
<meta property="og:url" content={Astro.url} />
<meta property="og:title" content={title} />
<meta property="og:description" content={description} />
<meta property="og:image" content={new URL(image, Astro.url)} />

<!-- Twitter -->
<meta property="twitter:card" content="summary_large_image" />
<meta property="twitter:url" content={Astro.url} />
<meta property="twitter:title" content={title} />
<meta property="twitter:description" content={description} />
<meta property="twitter:image" content={new URL(image, Astro.url)} />

<<<<<<< HEAD
<ClientRouter  />
=======
<!-- RSS Link -->
<link rel="alternate" type="application/rss+xml" title={SITE.NAME} href={new URL("rss.xml", Astro.site)} />

<ViewTransitions  />
>>>>>>> b35ff1f8

<script>
  import type { TransitionBeforeSwapEvent } from "astro:transitions/client";
  document.addEventListener("astro:before-swap", (e) =>
    [
      ...(e as TransitionBeforeSwapEvent).newDocument.head.querySelectorAll(
        "link[as=\"font\"]"
      ),
    ].forEach((link) => link.remove())
  );
</script>

<script is:inline>
  function init() {
    preloadTheme();
    onScroll();
    animate();

    const backToTop = document.getElementById("back-to-top");
    backToTop?.addEventListener("click", (event) => scrollToTop(event));

    const backToPrev = document.getElementById("back-to-prev");
    backToPrev?.addEventListener("click", () => window.history.back());

    const lightThemeButton = document.getElementById("light-theme-button");
    lightThemeButton?.addEventListener("click", () => {
      localStorage.setItem("theme", "light");
      toggleTheme(false);
    });

    const darkThemeButton = document.getElementById("dark-theme-button");
    darkThemeButton?.addEventListener("click", () => {
      localStorage.setItem("theme", "dark");
      toggleTheme(true);
    });

    const systemThemeButton = document.getElementById("system-theme-button");
    systemThemeButton?.addEventListener("click", () => {
      localStorage.setItem("theme", "system");
      toggleTheme(window.matchMedia("(prefers-color-scheme: dark)").matches);
    });

    window.matchMedia("(prefers-color-scheme: dark)")
      .addEventListener("change", event => {
        if (localStorage.theme === "system" || !localStorage.theme) {
          toggleTheme(event.matches);
        }
      }
    );

    document.addEventListener("scroll", onScroll);
  }

  function animate() {
    const animateElements = document.querySelectorAll(".animate");

    animateElements.forEach((element, index) => {
      setTimeout(() => {
        element.classList.add("show");
      }, index * 150);
    });
  }

  function onScroll() {
    if (window.scrollY > 0) {
      document.documentElement.classList.add("scrolled");
    } else {
      document.documentElement.classList.remove("scrolled");
    }
  }

  function scrollToTop(event) {
    event.preventDefault();
    window.scrollTo({
      top: 0,
      behavior: "smooth"
    });
  }

function toggleTheme(dark) {
    const css = document.createElement("style");

    css.appendChild(
      document.createTextNode(
        `* {
             -webkit-transition: none !important;
             -moz-transition: none !important;
             -o-transition: none !important;
             -ms-transition: none !important;
             transition: none !important;
          }
        `,
      )
    );

    document.head.appendChild(css);

    if (dark) {
      document.documentElement.classList.add("dark");
    } else {
      document.documentElement.classList.remove("dark");
    }

  window.getComputedStyle(css).opacity;
    document.head.removeChild(css);
  }

  function preloadTheme() {
    const userTheme = localStorage.theme;

    if (userTheme === "light" || userTheme === "dark") {
      toggleTheme(userTheme === "dark");
    } else {
      toggleTheme(window.matchMedia("(prefers-color-scheme: dark)").matches);
    }
  }

  document.addEventListener("DOMContentLoaded", () => init());
  document.addEventListener("astro:after-swap", () => init());
  preloadTheme();
</script><|MERGE_RESOLUTION|>--- conflicted
+++ resolved
@@ -8,12 +8,9 @@
 import inter600 from "@fontsource/inter/files/inter-latin-600-normal.woff2";
 import lora400 from "@fontsource/lora/files/lora-latin-400-normal.woff2";
 import lora600 from "@fontsource/lora/files/lora-latin-600-normal.woff2";
-<<<<<<< HEAD
+
 import { ClientRouter } from "astro:transitions";
-=======
-import { ViewTransitions } from "astro:transitions";
 import { SITE } from "@consts";
->>>>>>> b35ff1f8
 
 interface Props {
   title: string;
@@ -62,14 +59,10 @@
 <meta property="twitter:description" content={description} />
 <meta property="twitter:image" content={new URL(image, Astro.url)} />
 
-<<<<<<< HEAD
 <ClientRouter  />
-=======
+
 <!-- RSS Link -->
 <link rel="alternate" type="application/rss+xml" title={SITE.NAME} href={new URL("rss.xml", Astro.site)} />
-
-<ViewTransitions  />
->>>>>>> b35ff1f8
 
 <script>
   import type { TransitionBeforeSwapEvent } from "astro:transitions/client";
